{-# LANGUAGE PatternGuards #-}
-- | Duck Intermediate Representation

module Ir 
  ( Decl(..)
  , Exp(..)
  , Binop(..)
  , PrimIO(..)
  , prog
  , binopString
  ) where

import Var
import Type
import Data.Maybe
import qualified Ast
import qualified Data.Set as Set
import qualified Data.Map as Map

import Util
import Pretty
import ParseOps
import SrcLoc
import Text.PrettyPrint
import Data.List
import Data.Either
import Data.Function
import qualified Data.Foldable as Fold
import GHC.Exts

data Decl
  = LetD Var Exp
  | LetM [Var] Exp
  | Over Var TypeSet Exp
  | Data CVar [Var] [(CVar, [TypeSet])]
  deriving Show

data Exp
  = Int Int
  | Var Var
  | Lambda Var Exp
  | Apply Exp Exp
  | Let Var Exp Exp
  | Cons CVar [Exp]
  | Case Exp [(CVar, [Var], Exp)] (Maybe (Var,Exp))
  | Binop Binop Exp Exp
    -- Monadic IO
  | Bind Var Exp Exp
  | Return Exp
  | PrimIO PrimIO [Exp]
  | ExpLoc SrcLoc Exp
  deriving Show

data Binop
  = IntAddOp
  | IntSubOp
  | IntMulOp
  | IntDivOp
  | IntEqOp
  | IntLessOp
  deriving Show

data PrimIO
  = ExitFailure
  | TestAll
  deriving Show

-- Ast to IR conversion

data Env = Env 
  { envPrecs :: PrecEnv
  }

prog_vars :: Ast.Prog -> InScopeSet
prog_vars = foldl' decl_vars Set.empty

decl_vars :: InScopeSet -> Ast.Decl -> InScopeSet
decl_vars s (Ast.DefD v _ _ _) = Set.insert v s 
decl_vars s (Ast.LetD p _) = pattern_vars s p
decl_vars s (Ast.Data _ _ _) = s
decl_vars s (Ast.Infix _ _) = s

pattern_vars :: InScopeSet -> Ast.Pattern -> InScopeSet
pattern_vars s Ast.PatAny = s
pattern_vars s (Ast.PatVar v) = Set.insert v s
pattern_vars s (Ast.PatCons _ pl) = foldl' pattern_vars s pl
pattern_vars s (Ast.PatOps o) = Fold.foldl' pattern_vars s o
pattern_vars s (Ast.PatType _ _) = s

prog_precs :: Ast.Prog -> PrecEnv
prog_precs = foldl' set_precs Map.empty where
  -- TODO: error on duplicates
  set_precs s (Ast.Infix p vl) = foldl' (\s v -> Map.insert v p s) s vl
  set_precs s _ = s

prog :: [Ast.Decl] -> [Decl]
prog decls = catMaybes $ map (decl (Env precs) vars) decls where
  vars = prog_vars decls
  precs = prog_precs decls

decl :: Env -> InScopeSet -> Ast.Decl -> Maybe Decl
decl env s (Ast.DefD f Nothing args body) = Just $ LetD f (expr env s (Ast.Lambda args body))
decl env s (Ast.DefD f (Just t) args body) = Just $ Over f t (expr env s (Ast.Lambda args body))
decl env s (Ast.LetD Ast.PatAny e) = Just $ LetD ignored (expr env s e)
decl env s (Ast.LetD (Ast.PatVar v) e) = Just $ LetD v (expr env s e)
decl env s (Ast.LetD p e) = Just d where
  d = case vars of
    [v] -> LetD v (m (expr env s e) (Var v))
    vl -> LetM vl (m (expr env s e) (Cons (tuple vars) (map Var vars)))
  vars = Set.toList (pattern_vars Set.empty p)
  (_,_,m) = match env s p
decl _ _ (Ast.Data t args cons) = Just $ Data t args cons
decl _ _ (Ast.Infix _ _) = Nothing

expr :: Env -> InScopeSet -> Ast.Exp -> Exp
expr _ _ (Ast.Int i) = Int i
expr _ _ (Ast.Var v) = Var v
expr env s (Ast.Lambda args e) = foldr Lambda (m (map Var vl) (expr env s' e)) vl where
  (vl, s', m) = matches env s args
expr env s (Ast.Apply f args) = foldl' Apply (expr env s f) (map (expr env s) args)
expr env s (Ast.Let p e c) = m (expr env s e) (expr env s' c) where
  (_,s',m) = match env s p
expr env s (Ast.Def f args body c) = Let f lambda (expr env sc c) where
  (vl, s', m) = matches env s args
  lambda = foldr Lambda (m (map Var vl) (expr env s' body)) vl
  sc = Set.insert f s
expr env s (Ast.Case e cl) = cases env s (expr env s e) cl
expr env s (Ast.Ops o) = expr env s $ Ast.opsExp $ sortOps (envPrecs env) o
expr env s (Ast.TypeCheck e _) = expr env s e
expr env s (Ast.List el) = foldr (\a b -> Cons (V ":") [a,b]) (Cons (V "[]") []) (map (expr env s) el)
expr env s (Ast.If c e1 e2) = Apply (Apply (Apply (Var (V "if")) (expr env s c)) (expr env s e1)) (expr env s e2)
expr env s (Ast.ExpLoc l e) = ExpLoc l $ expr env s e

-- |match processes a single pattern into an input variable, a new in-scope set,
-- and a transformer that converts an input expression and a result expression
-- into new expression representing the match
match :: Env -> InScopeSet -> Ast.Pattern -> (Var, InScopeSet, Exp -> Exp -> Exp)
match _ s Ast.PatAny = (ignored, s, match_helper ignored)
match _ s (Ast.PatVar v) = (v, Set.insert v s, match_helper v)
match env s (Ast.PatType p _) = match env s p
match env s (Ast.PatOps o) = match env s $ Ast.opsPattern $ sortOps (envPrecs env) o
match env s (Ast.PatCons c args) = (x, s', m) where
  x = fresh s
  (vl, s', ms) = matches env s args
  m em er = Case em [(c, vl, ms (map Var vl) er)] Nothing

match_helper v em er = case em of
  Var v' | v == v' -> er
  _ -> Let v em er

-- in spirit, matches = fold match
matches :: Env -> InScopeSet -> [Ast.Pattern] -> ([Var], InScopeSet, [Exp] -> Exp -> Exp)
matches env s pl = foldr f ([],s,\[] -> id) pl where
  f p (vl,s,m) = (v:vl, s', \ (e:el) -> m' e . m el) where
    (v,s',m') = match env s p

-- |cases turns a multilevel pattern match into iterated single level pattern match by
--   (1) partitioning the cases by outer element,
--   (2) performing the outer match, and
--   (3) iteratively matching the components returned in the outer match
-- Part (3) is handled by building up a stack of unprocessed expressions and an associated
-- set of pattern stacks, and then iteratively reducing the set of possibilities.
cases :: Env -> InScopeSet -> Exp -> [(Ast.Pattern, Ast.Exp)] -> Exp
cases env s e arms = reduce s [e] (map (\ (p,e) -> p :. Base e) arms) where 

  -- reduce takes n unmatched expressions and a list of n-tuples (lists) of patterns, and
  -- iteratively reduces the list of possibilities by matching each expression in turn.  This is
  -- used to process the stack of unmatched patterns that build up as we expand constructors.
  reduce :: InScopeSet -> [Exp] -> [Stack Ast.Pattern Ast.Exp] -> Exp
  reduce s [] (Base e:_) = expr env s e -- no more patterns to match, so just pick the first possibility
  reduce _ [] _ = undefined -- there will always be at least one possibility, so this never happens
  reduce s (e:rest) alts = Case e (map cons groups) fallback where

    -- group alternatives by toplevel tag (along with arity)
    -- note: In future, the arity might be looked up in an environment
    -- (or maybe not, if constructors are overloaded based on arity?)
    groups = groupPairs conses
    (conses,others) = partitionEithers (map separate alts)

    -- cons processes each case of the toplevel match
    -- If only one alternative remains, we break out of the 'reduce' recursion and switch
    -- to 'matches', which avoids trivial matches of the form "case v of v -> ..."
    cons ((c,arity),alts') = case alts' of
      [alt] -> (c,vl',m ex (expr env s' e)) where -- single alternative, use matches
        (pl,e) = splitStack alt
        (vl,s',m) = matches env s pl
        vl' = take arity vl
        ex = (map Var vl') ++ rest
      _ -> (c,vl,ex) where -- many alernatives, use reduce
        (s',vl) = freshVars s arity
        ex = reduce s' (map Var vl ++ rest) alts'

    fallback = case others of
      [] -> Nothing
      (v,e):_ -> Just (v,(reduce (Set.insert v s) rest [e]))

  -- peel off the outer level of the first pattern, and separate into conses and defaults
  separate :: Stack Ast.Pattern Ast.Exp -> Either ((Var,Int), Stack Ast.Pattern Ast.Exp) (Var, Stack Ast.Pattern Ast.Exp)
  separate (Ast.PatAny :. e) = Right (ignored,e)
  separate (Ast.PatVar v :. e) = Right (v,e)
  separate (Ast.PatType p _ :. e) = separate (p:.e)
  separate (Ast.PatOps o :. e) = separate ((Ast.opsPattern $ sortOps (envPrecs env) o) :. e)
  separate (Ast.PatCons c pl :. e) = Left ((c, length pl), pl++.e)
  separate (Base _) = undefined -- will never happen, since here the stack is nonempty

-- Pretty printing

instance Pretty Decl where
  pretty (LetD v e) =
    text "let" <+> pretty v <+> equals <+> nest 2 (pretty e)
  pretty (LetM vl e) =
    text "let" <+> hcat (intersperse (text ", ") (map pretty vl)) <+> equals <+> nest 2 (pretty e)
  pretty (Over v t e) =
    text "over" <+> pretty t $$
    text "let" <+> pretty v <+> equals <+> nest 2 (pretty e)
  pretty (Data t args cons) =
    pretty (Ast.Data t args cons)

instance Pretty Exp where
  pretty' (Int i) = pretty' i
  pretty' (Var v) = pretty' v
  pretty' (Lambda v e) = (5,
    text "\\" <> pretty v <+> text "->" <+> nest 2 (guard 5 e))
  pretty' (Apply e1 e2) = case (apply e1 [e2]) of
    (Var v, [e1,e2]) | Just prec <- precedence v -> (prec,
      let V s = v in
      (guard prec e1) <+> text s <+> (guard (prec+1) e2))
    (Var c, el) | Just n <- tuplelen c, n == length el -> (1,
      hcat $ intersperse (text ", ") $ map (guard 2) el)
    (e, el) -> (50, guard 50 e <+> prettylist el)
    where apply (Apply e a) al = apply e (a:al) 
          apply e al = (e,al)
  pretty' (Let v e body) = (0,
    text "let" <+> pretty v <+> equals <+> guard 0 e <+> text "in"
      $$ guard 0 body)
  pretty' (Cons (V ":") [h,t]) | Just t' <- extract t = (100,
    brackets (hcat (intersperse (text ", ") $ map (guard 2) (h : t')))) where
    extract (Cons (V "[]") []) = Just []
    extract (Cons (V ":") [h,t]) = (h :) =.< extract t
    extract _ = Nothing
  pretty' (Cons c args) | istuple c = (1,
    hcat $ intersperse (text ", ") $ map (guard 2) args)
  pretty' (Cons c args) = (50, pretty c <+> sep (map (guard 51) args))
  pretty' (Case e pl d) = (0,
    text "case" <+> pretty e <+> text "of" $$
    vjoin '|' (map arm pl ++ def d)) where
    arm (c, vl, e) 
      | istuple c = hcat (intersperse (text ", ") pvl) <+> end
      | otherwise = pretty c <+> sep pvl <+> end
      where pvl = map pretty vl
            end = text "->" <+> pretty e
    def Nothing = []
    def (Just (v, e)) = [pretty v <+> text "->" <+> pretty e]
  pretty' (Binop op e1 e2) | prec <- binopPrecedence op = (prec,
    guard prec e1 <+> text (binopString op) <+> guard prec e2)
  pretty' (Bind v e1 e2) = (6,
    pretty v <+> text "<-" <+> guard 0 e1 $$ guard 0 e2)
  pretty' (Return e) = (6, text "return" <+> guard 7 e)
  pretty' (PrimIO p []) = pretty' p
<<<<<<< HEAD
  pretty' (PrimIO p args) = (50, guard 50 p <+> hsep (map (guard 51) args))
  pretty' (ExpLoc _ e) = pretty' e
  -- pretty' (ExpLoc l e) = fmap (text "{-@" <+> text (show l) <+> text "-}" <+>) $ pretty' e
=======
  pretty' (PrimIO p args) = (50, guard 50 p <+> prettylist args)
>>>>>>> 5b2c55ce

instance Pretty PrimIO where
  pretty' p = (100, text (show p))

binopPrecedence :: Binop -> Int
binopPrecedence op = case op of
  IntAddOp -> 20
  IntSubOp -> 20
  IntMulOp -> 30
  IntDivOp -> 30
  IntEqOp -> 10
  IntLessOp -> 10

binopString :: Binop -> String
binopString op = case op of
  IntAddOp -> "+"
  IntSubOp -> "-"
  IntMulOp -> "*"
  IntDivOp -> "/"
  IntEqOp -> "=="
  IntLessOp -> "<"<|MERGE_RESOLUTION|>--- conflicted
+++ resolved
@@ -257,13 +257,9 @@
     pretty v <+> text "<-" <+> guard 0 e1 $$ guard 0 e2)
   pretty' (Return e) = (6, text "return" <+> guard 7 e)
   pretty' (PrimIO p []) = pretty' p
-<<<<<<< HEAD
-  pretty' (PrimIO p args) = (50, guard 50 p <+> hsep (map (guard 51) args))
+  pretty' (PrimIO p args) = (50, guard 50 p <+> prettylist args)
+  -- pretty' (ExpLoc l e) = fmap (text "{-@" <+> text (show l) <+> text "-}" <+>) $ pretty' e
   pretty' (ExpLoc _ e) = pretty' e
-  -- pretty' (ExpLoc l e) = fmap (text "{-@" <+> text (show l) <+> text "-}" <+>) $ pretty' e
-=======
-  pretty' (PrimIO p args) = (50, guard 50 p <+> prettylist args)
->>>>>>> 5b2c55ce
 
 instance Pretty PrimIO where
   pretty' p = (100, text (show p))
