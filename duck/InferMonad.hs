--- conflicted
+++ resolved
@@ -1,10 +1,5 @@
-<<<<<<< HEAD
-{-# LANGUAGE MultiParamTypeClasses, GeneralizedNewtypeDeriving, ScopedTypeVariables, Rank2Types, PatternGuards #-}
+{-# LANGUAGE MultiParamTypeClasses, GeneralizedNewtypeDeriving, ScopedTypeVariables, Rank2Types, PatternGuards, TypeSynonymInstances #-}
 -- | Duck type inference monad
-=======
-{-# LANGUAGE MultiParamTypeClasses, GeneralizedNewtypeDeriving, ScopedTypeVariables, Rank2Types, PatternGuards, TypeSynonymInstances #-}
--- Duck type inference monad
->>>>>>> 5b2c55ce
 
 module InferMonad
   ( Infer
@@ -25,6 +20,7 @@
 import qualified Ptrie
 import Data.Map (Map)
 import qualified Data.Map as Map
+import SrcLoc
 import Pretty
 import Text.PrettyPrint
 import Control.Arrow hiding ((<+>))
@@ -71,7 +67,7 @@
     (Infer $ do
       (s,_) <- get
       when (length s > 10) (unInfer $ typeError "stack overflow")
-      modify (first ((f,args):))
+      modify (first (CallFrame f args noLoc:))
       r <- unInfer e
       modify (first (const s))
       return r)
