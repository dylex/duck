-- | Duck parser

-- shift/reduce conflicts: exactly 5
--
-- These are due to expressions like 1 + \x -> x, which we
-- parse as 1 + (\x -> x).  Parsing this requires the lambda rule to
-- go in exp2 (arguments to infix expressions).  Expressions of the
-- form \x -> x + 1 then become ambiguous.  In order to avoid duplicating
-- a slew of expression nonterminals, we let the generator resolve the
-- ambiguity correctly in favor of shift.

{
{-# OPTIONS_GHC -w #-}

module Parse (lex, parse) where

import Var
import Lex
import Token
import Layout
import Ast
import Type
import SrcLoc
import ParseMonad
import ParseOps
import qualified Data.Map as Map
import Data.Monoid (mappend, mconcat)

}

%name parse
%tokentype { Loc Token }

%monad { P }
%lexer { (layout lexer >>=) } { Loc _ TokEOF } -- Happy wants the lexer in continuation form
%error { parserError }

%token
  var  { Loc _ (TokVar _) }
  cvar { Loc _ (TokCVar _) }
  sym  { Loc _ (TokSym _) }
  csym { Loc _ (TokCSym _) }
  int  { Loc _ (TokInt _) }
  data { Loc _ (TokData) }
  let  { Loc _ (TokLet) }
  in   { Loc _ (TokIn) }
  case { Loc _ (TokCase) }
  of   { Loc _ (TokOf) }
  if   { Loc _ (TokIf) }
  then { Loc _ (TokThen) }
  else { Loc _ (TokElse) }
  '='  { Loc _ (TokEq) }
  '::' { Loc _ (TokDColon) }
  ','  { Loc _ (TokComma) }
  '('  { Loc _ (TokLP) }
  ')'  { Loc _ (TokRP) }
  '['  { Loc _ (TokLB) }
  ']'  { Loc _ (TokRB) }
  '{'  { Loc _ (TokLC _) }
  '}'  { Loc _ (TokRC _) }
  ';'  { Loc _ (TokSemi _) }
  '_'  { Loc _ (TokAny) }
  '\\' { Loc _ (TokLambda) }
  '->' { Loc _ (TokArrow) }
  -- '|'  { Loc _ (TokOr) }
  '-'  { Loc _ (TokMinus) }
  import { Loc _ (TokImport) }
  infix  { Loc _ (TokInfix _) }

%left ';'
%right '=' '->'

%%

--- Toplevel stuff ---

prog :: { Prog }
  : '{' decls '}' { concat $ reverse $2 }

decls :: { [[Loc Decl]] }
  : {--} { [] }
  | decl { [$1] }
  | decls ';' { $1 }
  | decls ';' decl { $3 : $1 }

decl :: { [Loc Decl] }
  : avar '::' ty { [loc $1 $> $SpecD (unLoc $1) (unLoc $3)] }
  | avar patterns '=' exp { [loc $1 $> $ DefD (unLoc $1) (reverse (unLoc $2)) (expLoc $4)] }
  | pattern2 sym pattern2 '=' exp { [loc $1 $> $ DefD (var $2) [patLoc $1,patLoc $3] (expLoc $5)] }
  | pattern0 '=' exp { [loc $1 $> $ LetD (patLoc $1) (expLoc $3)] }
  | import var {% let V file = var $2 in parseFile parse file }
  | infix int asyms { [loc $1 $> $ Infix (int $2,ifix $1) (reverse (unLoc $3))] }
  | data cvar tyvars maybeConstructors { [Loc (mconcat [srcLoc $1, srcLoc $2, srcLoc $3, srcLoc $4]) $ Data (var $2) (reverse (unLoc $3)) (reverse (unLoc $4))] }
  | data '(' ')' maybeConstructors { [Loc (mconcat [srcLoc $1, srcLoc $3, srcLoc $4]) $ Data (V "()") [] (reverse (unLoc $4))] } -- type ()
  | data '[' var ']' maybeConstructors { [Loc (mconcat [srcLoc $1, srcLoc $4, srcLoc $5]) $ Data (V "[]") [var $3] (reverse (unLoc $5))] } -- type [a]

avar :: { Loc Var }
  : var { locVar $1 }
  | '(' asym ')' { loc $1 $> (unLoc $2) }
  | '(' if ')' { loc $1 $> (V "if") }

tyvars :: { Loc [Var] }
  : {--} { loc0 [] }
  | tyvars var { loc $1 $> $ var $2 : unLoc $1 }

asyms :: { Loc [Var] }
  : asym { fmap (:[]) $1 }
  | asyms ',' asym { loc $1 $> $ unLoc $3 : unLoc $1 }

<<<<<<< HEAD
maybeConstructors :: { [(CVar,[TypeSet])] }
  : {--} { [] }
  | of '{' constructors '}' { $3 }
=======
maybeConstructors :: { Loc [(CVar,[TypeSet])] }
  : {--} { loc0 [] }
  | '=' '{' constructors '}' { loc $1 $> $ $3 }
>>>>>>> 42146d8d

constructors :: { [(CVar,[TypeSet])] }
  : constructor { [$1] }
  | constructors ';'  constructor { $3 : $1 }

constructor :: { (CVar,[TypeSet]) }
<<<<<<< HEAD
  : cvar { (var $1,[]) }
  | cvar ty3s { (var $1,reverse $2) }
  | ty2 csym ty2 { (var $2,[$1,$3]) }
=======
  : cvar ty3s { (var $1,reverse (unLoc $2)) }
  | ty2 csym ty2 { (var $2,[unLoc $1,unLoc $3]) }
>>>>>>> 42146d8d
  | '(' ')' { (V "()",[]) }
  | '[' ']' { (V "[]",[]) }

--- Expressions ---

exp :: { Loc Exp }
  : exp0 { $1 }
  | exp0 '::' ty { loc $1 $> $ TypeCheck (expLoc $1) (unLoc $3) }

exp0 :: { Loc Exp }
  : let avar patterns '=' exp in exp0 { loc $1 $> $ Def (unLoc $2) (reverse (unLoc $3)) (expLoc $5) (expLoc $7) }
  | let pattern '=' exp in exp0 { loc $1 $> $ Let (patLoc $2) (expLoc $4) (expLoc $6) }
  | case exp of '{' cases '}' { loc $1 $> $ Case (expLoc $2) (reverse $5) }
  | if exp then exp else exp0 { loc $1 $> $ If (expLoc $2) (expLoc $4) (expLoc $6) }
  | exptuple { fmap (\et -> Apply (Var (tuple et)) (reverse et)) $1 }
  | exp1 { $1 }

cases :: { [(Pattern,Exp)] }
  : onecase { [$1] }
  | cases ';' onecase { $3 : $1 }

onecase :: { (Pattern,Exp) }
  : pattern0 '->' exp { (patLoc $1,expLoc $3) }

exps :: { [Exp] }
  : exp1 { [expLoc $1] }
  | exps ',' exp1 { expLoc $3 : $1 }

exptuple :: { Loc [Exp] }
  : exp1 ',' exp1 { loc $1 $> $ [expLoc $3,expLoc $1] }
  | exptuple ',' exp1 { loc $1 $> $ expLoc $3 : unLoc $1 }

exp1 :: { Loc Exp }
  : ops { fmap Ops $1 }

ops :: { Loc (Ops Exp) }
  : ops asym unops { loc $1 $> $ OpBin (unLoc $2) (unLoc $1) (unLoc $3) }
  | unops { $1 }

unops :: { Loc (Ops Exp) }
  : exp2 { loc1 $1 $ OpAtom (expLoc $1) }
  | '-' unops { loc $1 $> $ OpUn (V "-") (unLoc $2) }

asym :: { Loc Var }
  : sym { locVar $1 }
  | csym { locVar $1 }
  | '-' { loc1 $1 $ V "-" }

exp2 :: { Loc Exp }
  : apply { fmap ((\(f:a) -> Apply f a) . reverse) $1 }
  | '\\' patterns '->' exp0 { loc $1 $> $ Lambda (reverse (unLoc $2)) (expLoc $4) }
  | arg { $1 }

apply :: { Loc [Exp] }
  : apply arg { loc $1 $> $ expLoc $2 : unLoc $1 }
  | arg arg { loc $1 $> $ [expLoc $2,expLoc $1] }

arg :: { Loc Exp }
  : int { fmap (Int . tokInt) $1 }
  | avar { fmap Var $1 }
  | cvar { fmap Var $ locVar $1 }
  | '(' exp ')' { $2 }
  | '(' exp error {% unmatched $1 }
  | '(' ')' { loc $1 $> $ Var (V "()") }
  | '[' ']' { loc $1 $> $ Var (V "[]") }
  | '[' exps ']' { loc $1 $> $ List (reverse $2) }
  | '[' exps error {% unmatched $1 }

--- Patterns ---

pattern :: { Loc Pattern }
  : pattern0 { $1 }
  | pattern0 '::' ty { loc $1 $> $ PatType (patLoc $1) (unLoc $3) }

pattern0 :: { Loc Pattern }
  : pattern1 { $1 }
  | pattuple { fmap (\pt -> PatCons (tuple pt) (reverse pt)) $1 }

pattuple :: { Loc [Pattern] }
  : pattern1 ',' pattern1 { loc $1 $> $ [patLoc $3,patLoc $1] }
  | pattuple ',' pattern1 { loc $1 $> $ patLoc $3 : unLoc $1 }

pattern1 :: { Loc Pattern }
  : pattern2 { $1 }
  | patternops { fmap PatOps $1 }

patternops :: { Loc (Ops Pattern) }
  : patternops csym pattern2 { loc $1 $> $ OpBin (var $2) (unLoc $1) (OpAtom (patLoc $3)) }
  | pattern2 csym pattern2 { loc $1 $> $ OpBin (var $2) (OpAtom (patLoc $1)) (OpAtom (patLoc $3)) }

pattern2 :: { Loc Pattern }
  : pattern3 { $1 }
  | cvar patterns { loc $1 $> $ PatCons (var $1) (reverse (unLoc $2)) }

patterns :: { Loc [Pattern] }
  : pattern3 { loc1 $1 $ [patLoc $1] }
  | patterns pattern3 { loc $1 $> $ patLoc $2 : unLoc $1 }

pattern3 :: { Loc Pattern }
  : avar { fmap PatVar $1 }
  | cvar { fmap (\v -> PatCons v []) (locVar $1) }
  | '_' { loc1 $1 PatAny }
  | '(' pattern ')' { $2 }
  | '(' ')' { loc $1 $> $ PatCons (V "()") [] }
  | '[' ']' { loc $1 $> $ PatCons (V "[]") [] }

--- Types ---

ty :: { Loc TypeSet }
  : ty1 { $1 }
  | tytuple { fmap (\tt -> TsCons (tuple tt) (reverse tt)) $1 }

ty1 :: { Loc TypeSet }
  : ty2 { $1 }
  | ty2 '->' ty1 { loc $1 $> $ TsFun (unLoc $1) (unLoc $3) }

ty2 :: { Loc TypeSet }
  : ty3 { $1 }
  | cvar ty3s { loc $1 $> $ tycons (var $1) (reverse (unLoc $2)) }

<<<<<<< HEAD
ty3 :: { TypeSet }
  : var { TsVar (var $1) }
  | cvar { tycons (var $1) [] }
  | '(' ty ')' { $2 }
  | '[' ty ']' { TsCons (V "[]") [$2] }
=======
ty3 :: { Loc TypeSet }
  : var { fmap (TsVar . tokVar) $1 }
  | '(' ty ')' { loc $1 $> $ unLoc $2 }
  | '[' ty ']' { loc $1 $> $ TsCons (V "[]") [unLoc $2] }
>>>>>>> 42146d8d

tytuple :: { Loc [TypeSet] }
  : ty1 ',' ty1 { loc $1 $> $ [unLoc $3,unLoc $1] }
  | tytuple ',' ty1 { loc $1 $> $ unLoc $3 : unLoc $1 }

<<<<<<< HEAD
ty3s :: { [TypeSet] }
  : ty3 { [$1] }
  | ty3s ty3 { $2 : $1 }
=======
ty3s :: { Loc [TypeSet] }
  : {--} { loc0 [] }
  | ty3s ty3 { loc $1 $> $ unLoc $2 : unLoc $1 }
>>>>>>> 42146d8d

{

parse :: P Prog

parserError :: Loc Token -> P a
parserError (Loc l t) = parseError (ParseError l ("syntax error "++showAt t))

unmatched :: Loc Token -> P a
unmatched (Loc l t) = parseError (ParseError l ("unmatched '"++show t++"' from "++show l++))

binop :: Exp -> Token -> Exp -> Exp
binop e1 op e2 = Apply (Var $ V $ show op) [e1, e2]

tycons :: CVar -> [TypeSet] -> TypeSet
tycons (V "IO") [t] = TsIO t
tycons (V "Int") [] = TsInt
tycons (V "Void") [] = TsVoid
tycons c args = TsCons c args

var :: Loc Token -> Var
var = tokVar . unLoc

int :: Loc Token -> Int
int = tokInt . unLoc

ifix :: Loc Token -> Fixity
ifix = tokFix . unLoc

loc :: Loc x -> Loc y -> a -> Loc a
loc (Loc l _) (Loc r _) = Loc (mappend l r)

loc1 :: Loc x -> a -> Loc a
loc1 (Loc l _) = Loc l

loc0 :: a -> Loc a
loc0 = Loc noLoc

locVar :: Loc Token -> Loc Var
locVar = fmap tokVar

expLoc :: Loc Exp -> Exp
expLoc (Loc l (ExpLoc _ e)) = expLoc (Loc l e) -- shouldn't happen
expLoc (Loc l e)
  | hasLoc l = ExpLoc l e
  | otherwise = e

patLoc :: Loc Pattern -> Pattern
patLoc = unLoc -- no PatLoc (yet)

}<|MERGE_RESOLUTION|>--- conflicted
+++ resolved
@@ -107,29 +107,18 @@
   : asym { fmap (:[]) $1 }
   | asyms ',' asym { loc $1 $> $ unLoc $3 : unLoc $1 }
 
-<<<<<<< HEAD
-maybeConstructors :: { [(CVar,[TypeSet])] }
-  : {--} { [] }
-  | of '{' constructors '}' { $3 }
-=======
 maybeConstructors :: { Loc [(CVar,[TypeSet])] }
   : {--} { loc0 [] }
-  | '=' '{' constructors '}' { loc $1 $> $ $3 }
->>>>>>> 42146d8d
+  | of '{' constructors '}' { loc $1 $> $ $3 }
 
 constructors :: { [(CVar,[TypeSet])] }
   : constructor { [$1] }
   | constructors ';'  constructor { $3 : $1 }
 
 constructor :: { (CVar,[TypeSet]) }
-<<<<<<< HEAD
   : cvar { (var $1,[]) }
-  | cvar ty3s { (var $1,reverse $2) }
-  | ty2 csym ty2 { (var $2,[$1,$3]) }
-=======
-  : cvar ty3s { (var $1,reverse (unLoc $2)) }
+  | cvar ty3s { (var $1,reverse (unLoc $2)) }
   | ty2 csym ty2 { (var $2,[unLoc $1,unLoc $3]) }
->>>>>>> 42146d8d
   | '(' ')' { (V "()",[]) }
   | '[' ']' { (V "[]",[]) }
 
@@ -250,32 +239,19 @@
   : ty3 { $1 }
   | cvar ty3s { loc $1 $> $ tycons (var $1) (reverse (unLoc $2)) }
 
-<<<<<<< HEAD
-ty3 :: { TypeSet }
-  : var { TsVar (var $1) }
-  | cvar { tycons (var $1) [] }
-  | '(' ty ')' { $2 }
-  | '[' ty ']' { TsCons (V "[]") [$2] }
-=======
 ty3 :: { Loc TypeSet }
   : var { fmap (TsVar . tokVar) $1 }
+  | cvar { fmap (\t -> tycons (tokVar t) []) $1 }
   | '(' ty ')' { loc $1 $> $ unLoc $2 }
   | '[' ty ']' { loc $1 $> $ TsCons (V "[]") [unLoc $2] }
->>>>>>> 42146d8d
 
 tytuple :: { Loc [TypeSet] }
   : ty1 ',' ty1 { loc $1 $> $ [unLoc $3,unLoc $1] }
   | tytuple ',' ty1 { loc $1 $> $ unLoc $3 : unLoc $1 }
 
-<<<<<<< HEAD
-ty3s :: { [TypeSet] }
-  : ty3 { [$1] }
-  | ty3s ty3 { $2 : $1 }
-=======
 ty3s :: { Loc [TypeSet] }
-  : {--} { loc0 [] }
+  : ty3 { fmap (\t -> [t]) $1 }
   | ty3s ty3 { loc $1 $> $ unLoc $2 : unLoc $1 }
->>>>>>> 42146d8d
 
 {
 
@@ -285,7 +261,7 @@
 parserError (Loc l t) = parseError (ParseError l ("syntax error "++showAt t))
 
 unmatched :: Loc Token -> P a
-unmatched (Loc l t) = parseError (ParseError l ("unmatched '"++show t++"' from "++show l++))
+unmatched (Loc l t) = parseError (ParseError l ("unmatched '"++show t++"' from "++show l))
 
 binop :: Exp -> Token -> Exp -> Exp
 binop e1 op e2 = Apply (Var $ V $ show op) [e1, e2]
