--- conflicted
+++ resolved
@@ -116,15 +116,9 @@
   : constructor { [$1] }
   | constructors '|'  constructor { $3 : $1 }
 
-<<<<<<< HEAD
-constructor :: { (CVar,[Type]) }
+constructor :: { (CVar,[TypeSet]) }
   : cvar ty3s { (var $1,reverse $2) }
   | ty2 csym ty2 { (var $2,[$1,$3]) }
-=======
-constructor :: { (CVar,[TypeSet]) }
-  : cvar ty3s { ($1,reverse $2) }
-  | ty2 csym ty2 { ($2,[$1,$3]) }
->>>>>>> 5b2c55ce
   | '(' ')' { (V "()",[]) }
   | '[' ']' { (V "[]",[]) }
 
@@ -236,17 +230,10 @@
 
 ty2 :: { TypeSet }
   : ty3 { $1 }
-<<<<<<< HEAD
-  | cvar ty3s { tyapply (var $1) (reverse $2) }
-
-ty3 :: { Type }
-  : var { TyVar (var $1) }
-=======
-  | cvar ty3s { tycons $1 (reverse $2) }
+  | cvar ty3s { tycons (var $1) (reverse $2) }
 
 ty3 :: { TypeSet }
-  : var { TsVar $1 }
->>>>>>> 5b2c55ce
+  : var { TsVar (var $1) }
   | '(' ty ')' { $2 }
   | '[' ty ']' { TsCons (V "[]") [$2] }
 
