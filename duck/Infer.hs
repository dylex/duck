--- conflicted
+++ resolved
@@ -135,13 +135,8 @@
     t <- expr prog global (Map.insert v t env) loc e2
     checkIO t
   exp (Lir.Return e) = exp e >.= TyIO
-<<<<<<< HEAD
-  exp (Lir.PrimIO p el) = mapM exp el >>= Prims.primIOType p >.= TyIO
-  exp (Lir.ExpLoc _ e) = exp e -- TODO
-=======
   exp (Lir.PrimIO p el) = mapM exp el >>= Prims.primIOType loc p >.= TyIO
   exp (Lir.ExpLoc l e) = expr prog global env l e
->>>>>>> 0e6a0f7d
 
 join :: Prog -> Globals -> SrcLoc -> Type -> Type -> Infer Type
 join prog global loc t1 t2 = do
