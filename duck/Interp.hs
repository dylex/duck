--- conflicted
+++ resolved
@@ -85,28 +85,7 @@
   exp (Case _ [] (Just body)) = exp body
   exp ce@(Case v pl def) = do
     t <- liftInfer prog $ Infer.expr prog (Map.map snd env) loc ce
-<<<<<<< HEAD
     d <- lookup prog global env loc v
-    case d of
-      (ValCons c dl, TyCons tv types) -> do
-        case find (\ (c',_,_) -> c == c') pl of
-          Just (_,vl,e') ->
-            if a == length dl then do
-              td <- liftInfer prog $ Infer.lookupDatatype prog loc tv
-              let Just tl = Infer.lookupCons (dataConses td) c
-                  tenv = Map.fromList (zip (dataTyVars td) types)
-                  tl' = map (substVoid tenv) tl
-              cast prog t $ expr prog global (foldl (\s (v,d) -> Map.insert v d s) env (zip vl (zip dl tl'))) loc e'
-            else
-              execError loc ("arity mismatch in pattern: "++qshow c++" expected "++show a++" argument"++(if a == 1 then "" else "s")
-                ++" but got ["++intercalate "," (map pshow vl)++"]")
-            where a = length vl
-          Nothing -> case def of
-            Nothing -> execError loc ("pattern match failed: exp = " ++ qshow d ++ ", cases = " ++ show pl) -- XXX data printed
-            Just e' -> cast prog t $ expr prog global env loc e' 
-      _ -> execError loc ("expected block, got " ++ qshow d)
-=======
-    d <- exp e
     (c,dl,conses) <- case d of
       (v, TyCons tv types) -> do
         conses <- liftInfer prog $ Infer.lookupDatatype prog loc tv types
@@ -126,8 +105,7 @@
         where a = length vl
       Nothing -> case def of
         Nothing -> execError loc ("pattern match failed: exp = " ++ qshow d ++ ", cases = " ++ show pl) -- XXX data printed
-        Just (v,e') -> cast prog t $ expr prog global (Map.insert v d env) loc e' 
->>>>>>> 6c8d15ef
+        Just e' -> cast prog t $ expr prog global env loc e' 
   exp (Cons c el) = do
     (args,types) <- unzip =.< mapM exp el
     (tv,vl,tl) <- liftInfer prog $ Infer.lookupConstructor prog loc c
